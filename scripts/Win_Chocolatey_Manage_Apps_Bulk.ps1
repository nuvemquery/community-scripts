<#
    .SYNOPSIS
    Installs, uninstalls, upgrades, or lists software with rate limiting when run with Hosts parameter

    .DESCRIPTION
    This script uses Chocolatey to manage software packages. It introduces rate limiting when run on multiple hosts to avoid hitting rate limits at chocolatey.org. Use the Hosts parameter to specify the number of computers the script is running on.

    .PARAMETER Mode
    5 modes: 'install' (default), 'uninstall', 'upgrade', 'upgrade-only-installed' or 'list'.
    Mode 'install' installs the software specified by "PackageName"
    Mode 'uninstall' removes the software specified by "PackageName"
    Mode 'upgrade' checks for newer version and upgrades the package(s). If package is not existing on system it gets installed (default behaviour of chocolatey). If no PackageName is given all installed packages are being updated.
    Mode 'upgrade-only-installed' checks for newer version of the package(s) and upgrades it. It will _not_ install new software (by adding --failonnotinstalled to the choco-command).
    Mode 'list' lists packages which are installed by chocolatey on the target

    .PARAMETER Hosts
    Use this to specify the number of computer(s) you're running the command on. This will dynamically introduce waits to try and minimize the chance of hitting rate limits (20/min) on the chocolatey.org site: Hosts 20

    .PARAMETER PackageName
    Use this to specify which software('s) to install eg: PackageName googlechrome. You can use multiple values using comma separated.

    .EXAMPLE
    -Hosts 20 -PackageName googlechrome

    .EXAMPLE
    -Mode upgrade -Hosts 50 -PackageName chocolatey

    .EXAMPLE
    -Mode upgrade-only-installed -Hosts 20 -PackageName googlechrome,firefox

    .EXAMPLE
    -Mode list

    .NOTES
    9/2021 v1 Initial release by @silversword411 and @bradhawkins 
    11/14/2021 v1.1 Fixing typos and logic flow
<<<<<<< HEAD
    12/8/2023 v1.3 Adding list, making choco full path
    2/22/2024 v1.4 Adding 'upgrade-only-installed' as mode by @derfladi
=======
    12/8/2023 v1.3 silversword411 Adding list, making choco full path
    3/5/2024 v1.4 silversword411 Adding --no-progress to minimize output
>>>>>>> a1dd608b
#>

param (
    [Parameter(Mandatory = $false)]
    [int] $Hosts = 0,

    [Parameter(Mandatory = $false)]
    [string[]] $PackageName,

    [Parameter(Mandatory = $false)]
    [ValidateSet("install", "uninstall", "upgrade", "upgrade-only-installed", "list")]
    [string] $Mode = "install"
)

$chocoExePath = "$env:PROGRAMDATA\chocolatey\choco.exe"

if (-not (Test-Path $chocoExePath)) {
    Write-Output "Chocolatey is not installed."
    Exit 1
}

$ErrorCount = 0

if ($Mode -ne "upgrade" -and $Mode -ne "upgrade-only-installed" -and $Mode -ne "list" -and -not $PackageName) {
    Write-Output "Error: No package name provided. Please specify a package name, e.g., `-PackageName googlechrome`."
    Exit 1
}

# Calculate random delay based on the number of hosts
$randDelay = if ($Hosts -gt 0) { Get-Random -Minimum 1 -Maximum (($Hosts + 1) * 6) } else { 1 }

Write-Output "Sleeping $randDelay seconds"
Start-Sleep -Seconds $randDelay

switch ($Mode) {
    "install" {
        if ($PackageName) {
            foreach ($package in $PackageName) {
                & $chocoExePath install $package -y --no-progress
            }
        }
    }
    "uninstall" {
        if ($PackageName) {
            foreach ($package in $PackageName) {
                & $chocoExePath uninstall $package -y
            }
        }
    }
    "upgrade" {
        if ($PackageName) {
            foreach ($package in $PackageName) {
                & $chocoExePath upgrade $package -y --no-progress
            }
        }
        else {
            & $chocoExePath upgrade all -y --no-progress
        }
    }
    "upgrade-only-installed" {
        if ($PackageName) {
            foreach ($package in $PackageName) {
                & $chocoExePath upgrade $package --failonnotinstalled -y
            }
        }
        else {
            & $chocoExePath upgrade all --failonnotinstalled -y
        }
    }
    "list" {
        & $chocoExePath list
    }
}

Exit 0<|MERGE_RESOLUTION|>--- conflicted
+++ resolved
@@ -34,13 +34,9 @@
     .NOTES
     9/2021 v1 Initial release by @silversword411 and @bradhawkins 
     11/14/2021 v1.1 Fixing typos and logic flow
-<<<<<<< HEAD
     12/8/2023 v1.3 Adding list, making choco full path
     2/22/2024 v1.4 Adding 'upgrade-only-installed' as mode by @derfladi
-=======
-    12/8/2023 v1.3 silversword411 Adding list, making choco full path
-    3/5/2024 v1.4 silversword411 Adding --no-progress to minimize output
->>>>>>> a1dd608b
+    3/5/2024 v1.5 silversword411 Adding --no-progress to minimize output
 #>
 
 param (
